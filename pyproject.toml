--- conflicted
+++ resolved
@@ -54,22 +54,19 @@
 target-version = "py38"
 line-length = 100
 
-[tool.ruff.format]
-exclude = [
-    "mongomock/__init__.pyi",
-]
-<<<<<<< HEAD
-
 [tool.ruff.lint]
-select = ["A", "B", "C", "C4", "E", "F", "I", "N", "Q", "RUF", "S", "SIM", "T10", "UP", "W", "YTT"]
-fixable = ["RUF100", "I001", "SIM300", "UP008", "UP003", "C403", "UP031", "UP032"]
-ignore = [
+extend-select = ["A", "B", "C", "C4", "E", "F", "I", "N", "Q", "RUF", "S", "SIM", "T10", "UP", "W", "YTT"]
+extend-fixable = ["RUF100", "I001", "SIM300", "UP008", "UP003", "C403", "UP031", "UP032"]
+extend-ignore = [
     "S101",   # Allow usage of asserts
     "A001",   # Allow shadowing bultins 
     "A003",   # Allow shadowing bultins on classes
     "N818",   # Allow exceptions without Error suffix
     "UP006",  # Allow typing.Tuple
     "UP007",  # Allow typing.Union
+]
+exclude = [
+    "mongomock/__init__.pyi",
 ]
 
 [tool.ruff.lint.per-file-ignores]
@@ -83,9 +80,6 @@
 order-by-type = false
 force-single-line = true
 lines-after-imports = 2
-=======
-enable = ["no-else-return"]
 
 [tool.doc8]
-max-line-length = 100
->>>>>>> d821f320
+max-line-length = 100