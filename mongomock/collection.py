import collections
import copy
import functools
import itertools
import json
import math
import time
import warnings
from collections import OrderedDict
from collections.abc import Iterable
from collections.abc import Mapping
from collections.abc import MutableMapping

from packaging import version


try:
<<<<<<< HEAD
    from bson import json_util, SON, BSON
    from bson.codec_options import CodecOptions
=======
    from bson import BSON
    from bson import json_util
    from bson import SON
>>>>>>> 6e73aae0
    from bson.errors import InvalidDocument
except ImportError:
    json_utils = SON = BSON = None
    CodecOptions = None
try:
    import execjs
except ImportError:
    execjs = None

try:
    from pymongo import ReadPreference
    from pymongo import ReturnDocument
    from pymongo.operations import IndexModel

    _READ_PREFERENCE_PRIMARY = ReadPreference.PRIMARY
except ImportError:

    class IndexModel:
        pass

    class ReturnDocument:
        BEFORE = False
        AFTER = True

    from mongomock.read_preferences import PRIMARY as _READ_PREFERENCE_PRIMARY

from sentinels import NOTHING

import mongomock  # Used for utcnow - please see https://github.com/mongomock/mongomock#utcnow
from mongomock import aggregate
from mongomock import BulkWriteError
from mongomock import codec_options as mongomock_codec_options
from mongomock import ConfigurationError
from mongomock import DuplicateKeyError
from mongomock import filtering
from mongomock import helpers
from mongomock import InvalidOperation
from mongomock import ObjectId
from mongomock import OperationFailure
from mongomock import WriteError
from mongomock.filtering import filter_applies
from mongomock.not_implemented import raise_for_feature as raise_not_implemented
from mongomock.results import BulkWriteResult
from mongomock.results import DeleteResult
from mongomock.results import InsertManyResult
from mongomock.results import InsertOneResult
from mongomock.results import UpdateResult
from mongomock.write_concern import WriteConcern


try:
    from pymongo.read_concern import ReadConcern
except ImportError:
    from mongomock.read_concern import ReadConcern

_KwargOption = collections.namedtuple('KwargOption', ['typename', 'default', 'attrs'])

_WITH_OPTIONS_KWARGS = {
    'read_preference': _KwargOption(
        'pymongo.read_preference.ReadPreference',
        _READ_PREFERENCE_PRIMARY,
        ('document', 'mode', 'mongos_mode', 'max_staleness'),
    ),
    'write_concern': _KwargOption(
        'pymongo.write_concern.WriteConcern', WriteConcern(), ('acknowledged', 'document')
    ),
}

VALID_UPDATE_PIPELINE_STAGES = (
    '$addFields',
    '$set',
    '$project',
    '$unset',
    '$replaceRoot',
    '$replaceWith',
)


def validate_list_or_mapping(option, value):
    if not isinstance(value, (Mapping, list)):
        raise TypeError(
            f'{option} must either be a list or an instance of dict, '
            'bson.son.SON, or any other type that inherits from '
            'collections.Mapping'
        )


def _bson_encode(document, check_keys, codec_options):
    if CodecOptions:
        if isinstance(codec_options, mongomock_codec_options.CodecOptions):
            codec_options = codec_options.to_pymongo()
        if isinstance(codec_options, CodecOptions):
            BSON.encode(document, check_keys=check_keys, codec_options=codec_options)
    else:
        BSON.encode(document, check_keys=check_keys)


def validate_is_mapping(option, value):
    if not isinstance(value, Mapping):
        raise TypeError(
            f'{option} must be an instance of dict, bson.son.SON, or '
            'other type that inherits from '
            'collections.Mapping'
        )


def validate_is_mutable_mapping(option, value):
    if not isinstance(value, MutableMapping):
        raise TypeError(
            f'{option} must be an instance of dict, bson.son.SON, or '
            'other type that inherits from '
            'collections.MutableMapping'
        )


def validate_ok_for_replace(replacement):
    validate_is_mapping('replacement', replacement)
    if replacement:
        first = next(iter(replacement))
        if first.startswith('$'):
            raise ValueError('replacement can not include $ operators')


def validate_ok_for_update(update):
    validate_list_or_mapping('update', update)
    if not update:
        raise ValueError('update cannot be empty')
    is_document = not isinstance(update, list)
    first = next(iter(update))
    if is_document and not first.startswith('$'):
        raise ValueError('update only works with $ operators')


def validate_write_concern_params(**params):
    if params:
        WriteConcern(**params)


class BulkWriteOperation:
    def __init__(self, builder, selector, is_upsert=False):
        self.builder = builder
        self.selector = selector
        self.is_upsert = is_upsert

    def upsert(self):
        assert not self.is_upsert
        return BulkWriteOperation(self.builder, self.selector, is_upsert=True)

    def register_remove_op(self, multi, hint=None):
        collection = self.builder.collection
        selector = self.selector

        def exec_remove():
            if multi:
                op_result = collection.delete_many(selector, hint=hint).raw_result
            else:
                op_result = collection.delete_one(selector, hint=hint).raw_result
            if op_result.get('ok'):
                return {'nRemoved': op_result.get('n')}
            err = op_result.get('err')
            if err:
                return {'writeErrors': [err]}
            return {}

        self.builder.executors.append(exec_remove)

    def remove(self):
        assert not self.is_upsert
        self.register_remove_op(multi=True)

    def remove_one(
        self,
    ):
        assert not self.is_upsert
        self.register_remove_op(multi=False)

    def register_update_op(self, document, multi, **extra_args):
        if not extra_args.get('remove'):
            validate_ok_for_update(document)

        collection = self.builder.collection
        selector = self.selector

        def exec_update():
            result = collection._update(
                spec=selector, document=document, multi=multi, upsert=self.is_upsert, **extra_args
            )
            ret_val = {}
            if result.get('upserted'):
                ret_val['upserted'] = result.get('upserted')
                ret_val['nUpserted'] = result.get('n')
            else:
                matched = result.get('n')
                if matched is not None:
                    ret_val['nMatched'] = matched
            modified = result.get('nModified')
            if modified is not None:
                ret_val['nModified'] = modified
            if result.get('err'):
                ret_val['err'] = result.get('err')
            return ret_val

        self.builder.executors.append(exec_update)

    def update(self, document, hint=None):
        self.register_update_op(document, multi=True, hint=hint)

    def update_one(self, document, hint=None):
        self.register_update_op(document, multi=False, hint=hint)

    def replace_one(self, document, hint=None):
        self.register_update_op(document, multi=False, remove=True, hint=hint)


def _combine_projection_spec(projection_fields_spec):
    """Re-format a projection fields spec into a nested dictionary.

    e.g: {'a': 1, 'b.c': 1, 'b.d': 1} => {'a': 1, 'b': {'c': 1, 'd': 1}}
    """

    tmp_spec = OrderedDict()
    for f, v in projection_fields_spec.items():
        if '.' not in f:
            if isinstance(tmp_spec.get(f), dict):
                if not v:
                    raise NotImplementedError(
                        f'Mongomock does not support overriding excluding '
                        f'projection: {projection_fields_spec}'
                    )
                raise OperationFailure(f'Path collision at {f}')
            tmp_spec[f] = v
        else:
            split_field = f.split('.', 1)
            base_field, new_field = tuple(split_field)
            if not isinstance(tmp_spec.get(base_field), dict):
                if base_field in tmp_spec:
                    raise OperationFailure(f'Path collision at {f} remaining portion {new_field}')
                tmp_spec[base_field] = OrderedDict()
            tmp_spec[base_field][new_field] = v

    combined_spec = OrderedDict()
    for f, v in tmp_spec.items():
        if isinstance(v, dict):
            combined_spec[f] = _combine_projection_spec(v)
        else:
            combined_spec[f] = v

    return combined_spec


def _project_by_spec(doc, combined_projection_spec, is_include, container):
    if '$' in combined_projection_spec:
        if is_include:
            raise NotImplementedError('Positional projection is not implemented in mongomock')
        raise OperationFailure('Cannot exclude array elements with the positional operator')

    doc_copy = container()

    for key, val in doc.items():
        spec = combined_projection_spec.get(key, NOTHING)
        if isinstance(spec, dict):
            if isinstance(val, (list, tuple)):
                doc_copy[key] = [
                    _project_by_spec(sub_doc, spec, is_include, container) for sub_doc in val
                ]
            elif isinstance(val, dict):
                doc_copy[key] = _project_by_spec(val, spec, is_include, container)
        elif (is_include and spec is not NOTHING) or (not is_include and spec is NOTHING):
            doc_copy[key] = _copy_field(val, container)

    return doc_copy


def _copy_field(obj, container):
    if isinstance(obj, list):
        new = []
        for item in obj:
            new.append(_copy_field(item, container))
        return new
    if isinstance(obj, dict):
        new = container()
        for key, value in obj.items():
            new[key] = _copy_field(value, container)
        return new
    return copy.copy(obj)


def _recursive_key_check_null_character(data):
    for key, value in data.items():
        if '\0' in key:
            raise InvalidDocument(f'Field names cannot contain the null character (found: {key})')
        if isinstance(value, Mapping):
            _recursive_key_check_null_character(value)


def _validate_data_fields(data):
    _recursive_key_check_null_character(data)
    for key in data:
        if key.startswith('$'):
            raise InvalidDocument(
                f'Top-level field names cannot start with the "$" sign (found: {key})'
            )


def _validate_document_stages(document):
    for stage in document:
        for stage_name in stage:
            aggregate.validate_stage_name(stage_name)
            if stage_name not in VALID_UPDATE_PIPELINE_STAGES:
                raise WriteError(f'{stage_name} is not allowed to be used within an update')


class BulkOperationBuilder:
    def __init__(self, collection, ordered=False, bypass_document_validation=False):
        self.collection = collection
        self.ordered = ordered
        self.results = {}
        self.executors = []
        self.done = False
        self._insert_returns_nModified = True
        self._update_returns_nModified = True
        self._bypass_document_validation = bypass_document_validation

    def find(self, selector):
        return BulkWriteOperation(self, selector)

    def insert(self, doc):
        def exec_insert():
            self.collection.insert_one(
                doc, bypass_document_validation=self._bypass_document_validation
            )
            return {'nInserted': 1}

        self.executors.append(exec_insert)

    def __aggregate_operation_result(self, total_result, key, value):
        agg_val = total_result.get(key)
        assert agg_val is not None, f'Unknow operation result {key}={value} (unrecognized key)'
        if isinstance(agg_val, int):
            total_result[key] += value
        elif isinstance(agg_val, list):
            if key == 'upserted':
                new_element = {'index': len(agg_val), '_id': value}
                agg_val.append(new_element)
            else:
                agg_val.append(value)
        else:
            raise AssertionError(
                f'Fixme: missed aggreation rule for type: {type(agg_val)} '
                f'for key {key}={agg_val}'
            )

    def _set_nModified_policy(self, insert, update):  # noqa: N802
        self._insert_returns_nModified = insert
        self._update_returns_nModified = update

    def execute(self, write_concern=None):
        if not self.executors:
            raise InvalidOperation('Bulk operation empty!')
        if self.done:
            raise InvalidOperation('Bulk operation already executed!')
        self.done = True
        result = {
            'nModified': 0,
            'nUpserted': 0,
            'nMatched': 0,
            'writeErrors': [],
            'upserted': [],
            'writeConcernErrors': [],
            'nRemoved': 0,
            'nInserted': 0,
        }

        has_update = False
        has_insert = False
        broken_nModified_info = False  # noqa: N806
        for index, execute_func in enumerate(self.executors):
            exec_name = execute_func.__name__
            try:
                op_result = execute_func()
            except WriteError as error:
                result['writeErrors'].append(
                    {
                        'index': index,
                        'code': error.code,
                        'errmsg': str(error),
                    }
                )
                if self.ordered:
                    break
                continue
            for key, value in op_result.items():
                self.__aggregate_operation_result(result, key, value)
            if exec_name == 'exec_update':
                has_update = True
                if 'nModified' not in op_result:
                    broken_nModified_info = True  # noqa: N806
            has_insert |= exec_name == 'exec_insert'

        if broken_nModified_info:
            result.pop('nModified')
        elif (
            has_insert
            and self._insert_returns_nModified
            or has_update
            and self._update_returns_nModified
            or self._update_returns_nModified
            and self._insert_returns_nModified
        ):
            pass
        else:
            result.pop('nModified')

        if result.get('writeErrors'):
            raise BulkWriteError(result)

        return result

    def add_insert(self, doc):
        self.insert(doc)

    def add_update(
        self,
        selector,
        doc,
        multi=False,
        upsert=False,
        collation=None,
        array_filters=None,
        hint=None,
    ):
        if array_filters:
            raise_not_implemented(
                'array_filters', 'Array filters are not implemented in mongomock yet.'
            )
        write_operation = BulkWriteOperation(self, selector, is_upsert=upsert)
        write_operation.register_update_op(doc, multi, hint=hint)

    def add_replace(self, selector, doc, upsert, collation=None, hint=None):
        write_operation = BulkWriteOperation(self, selector, is_upsert=upsert)
        write_operation.replace_one(doc, hint=hint)

    def add_delete(self, selector, just_one, collation=None, hint=None):
        write_operation = BulkWriteOperation(self, selector, is_upsert=False)
        write_operation.register_remove_op(not just_one, hint=hint)


class Collection:
    def __init__(
        self,
        database,
        name,
        _db_store,
        write_concern=None,
        read_concern=None,
        read_preference=None,
        codec_options=None,
    ):
        self.database = database
        self._name = name
        self._db_store = _db_store
        self._write_concern = write_concern or WriteConcern()
        if read_concern and not isinstance(read_concern, ReadConcern):
            raise TypeError('read_concern must be an instance of pymongo.read_concern.ReadConcern')
        self._read_concern = read_concern or ReadConcern()
        self._read_preference = read_preference or _READ_PREFERENCE_PRIMARY
        self._codec_options = codec_options or mongomock_codec_options.CodecOptions()

    def __repr__(self):
        return f"Collection({self.database}, '{self.name}')"

    def __getitem__(self, name):
        return self.database[self.name + '.' + name]

    def __getattr__(self, attr):
        if attr.startswith('_'):
            raise AttributeError(
                f"{self.__class__.__name__} has no attribute '{attr}'. "
                f"To access the {self.name}.{attr} collection, use database['{self.name}.{attr}']."
            )
        return self.__getitem__(attr)

    def __call__(self, *args, **kwargs):
        name = self._name if '.' not in self._name else self._name.split('.')[-1]
        raise TypeError(
            f"'Collection' object is not callable. If you meant to call the '{name}' method on a "
            "'Collection' object it is failing because no such method exists."
        )

    def __eq__(self, other):
        if isinstance(other, self.__class__):
            return self.database == other.database and self.name == other.name
        return NotImplemented

    if version.parse('3.12') <= helpers.PYMONGO_VERSION:

        def __hash__(self):
            return hash((self.database, self.name))

    @property
    def full_name(self):
        return f'{self.database.name}.{self._name}'

    @property
    def name(self):
        return self._name

    @property
    def write_concern(self):
        return self._write_concern

    @property
    def read_concern(self):
        return self._read_concern

    @property
    def read_preference(self):
        return self._read_preference

    @property
    def codec_options(self):
        return self._codec_options

    def initialize_unordered_bulk_op(self, bypass_document_validation=False):
        return BulkOperationBuilder(
            self, ordered=False, bypass_document_validation=bypass_document_validation
        )

    def initialize_ordered_bulk_op(self, bypass_document_validation=False):
        return BulkOperationBuilder(
            self, ordered=True, bypass_document_validation=bypass_document_validation
        )

    if version.parse('4.0') > helpers.PYMONGO_VERSION:

        def insert(self, data, manipulate=True, check_keys=True, continue_on_error=False, **kwargs):
            warnings.warn(
                'insert is deprecated. Use insert_one or insert_many ' 'instead.',
                DeprecationWarning,
                stacklevel=2,
            )
            validate_write_concern_params(**kwargs)
            return self._insert(data)

    def insert_one(self, document, bypass_document_validation=False, session=None):
        if not bypass_document_validation:
            validate_is_mutable_mapping('document', document)
        return InsertOneResult(self._insert(document, session), acknowledged=True)

    def insert_many(self, documents, ordered=True, bypass_document_validation=False, session=None):
        if not isinstance(documents, Iterable) or not documents:
            raise TypeError('documents must be a non-empty list')
        documents = list(documents)
        if not bypass_document_validation:
            for document in documents:
                validate_is_mutable_mapping('document', document)
        return InsertManyResult(
            self._insert(documents, session, ordered=ordered), acknowledged=True
        )

    @property
    def _store(self):
        return self._db_store[self._name]

    def _insert(self, data, session=None, ordered=True):
        if session:
            raise_not_implemented('session', 'Mongomock does not handle sessions yet')
        if not isinstance(data, Mapping):
            results = []
            write_errors = []
            num_inserted = 0
            for index, item in enumerate(data):
                try:
                    results.append(self._insert(item))
                except WriteError as error:
                    write_errors.append(
                        {
                            'index': index,
                            'code': error.code,
                            'errmsg': str(error),
                            'op': item,
                        }
                    )
                    if ordered:
                        break
                    else:
                        continue
                num_inserted += 1
            if write_errors:
                raise BulkWriteError(
                    {
                        'writeErrors': write_errors,
                        'nInserted': num_inserted,
                    }
                )
            return results

        if not all(isinstance(k, str) for k in data):
            raise ValueError('Document keys must be strings')

        if BSON:
            # bson validation
            check_keys = version.parse('3.6') > helpers.PYMONGO_VERSION
            if not check_keys:
                _validate_data_fields(data)

            _bson_encode(data, check_keys=check_keys, codec_options=self._codec_options)

        # Like pymongo, we should fill the _id in the inserted dict (odd behavior,
        # but we need to stick to it), so we must patch in-place the data dict
        if '_id' not in data:
            data['_id'] = ObjectId()

        object_id = data['_id']
        if isinstance(object_id, dict):
            object_id = helpers.hashdict(object_id)
        if object_id in self._store:
            raise DuplicateKeyError('E11000 Duplicate Key Error', 11000)

        data = helpers.patch_datetime_awareness_in_document(data)

        self._store[object_id] = data
        try:
            self._ensure_uniques(data)
        except DuplicateKeyError:
            # Rollback
            del self._store[object_id]
            raise
        return data['_id']

    def _ensure_uniques(self, new_data):
        # Note we consider new_data is already inserted in db
        for index in self._store.indexes.values():
            if not index.get('unique'):
                continue
            unique = index.get('key')
            is_sparse = index.get('sparse')
            partial_filter_expression = index.get('partialFilterExpression')
            find_kwargs = {}
            for key, _ in unique:
                try:
                    find_kwargs[key] = helpers.get_value_by_dot(new_data, key)
                except KeyError:
                    find_kwargs[key] = None
            if is_sparse and set(find_kwargs.values()) == {None}:
                continue
            if partial_filter_expression is not None:
                find_kwargs = {'$and': [partial_filter_expression, find_kwargs]}
            answer_count = len(list(self._iter_documents(find_kwargs)))
            if answer_count > 1:
                raise DuplicateKeyError('E11000 Duplicate Key Error', 11000)

    def _internalize_dict(self, d):
        return {k: copy.deepcopy(v) for k, v in d.items()}

    def _has_key(self, doc, key):
        key_parts = key.split('.')
        sub_doc = doc
        for part in key_parts:
            if part not in sub_doc:
                return False
            sub_doc = sub_doc[part]
        return True

    def update_one(
        self,
        filter,
        update,
        upsert=False,
        bypass_document_validation=False,
        collation=None,
        array_filters=None,
        hint=None,
        session=None,
        let=None,
    ):
        if not bypass_document_validation:
            validate_ok_for_update(update)
        return UpdateResult(
            self._update(
                filter,
                update,
                upsert=upsert,
                hint=hint,
                session=session,
                collation=collation,
                array_filters=array_filters,
                let=let,
            ),
            acknowledged=True,
        )

    def update_many(
        self,
        filter,
        update,
        upsert=False,
        array_filters=None,
        bypass_document_validation=False,
        collation=None,
        hint=None,
        session=None,
        let=None,
    ):
        if not bypass_document_validation:
            validate_ok_for_update(update)
        return UpdateResult(
            self._update(
                filter,
                update,
                upsert=upsert,
                multi=True,
                hint=hint,
                session=session,
                collation=collation,
                array_filters=array_filters,
                let=let,
            ),
            acknowledged=True,
        )

    def replace_one(
        self,
        filter,
        replacement,
        upsert=False,
        bypass_document_validation=False,
        session=None,
        hint=None,
    ):
        if not bypass_document_validation:
            validate_ok_for_replace(replacement)
        return UpdateResult(
            self._update(filter, replacement, upsert=upsert, hint=hint, session=session),
            acknowledged=True,
        )

    if version.parse('4.0') > helpers.PYMONGO_VERSION:

        def update(
            self,
            spec,
            document,
            upsert=False,
            manipulate=False,
            multi=False,
            check_keys=False,
            **kwargs,
        ):
            warnings.warn(
                'update is deprecated. Use replace_one, update_one or ' 'update_many instead.',
                DeprecationWarning,
                stacklevel=2,
            )
            return self._update(spec, document, upsert, manipulate, multi, check_keys, **kwargs)

    def _update(
        self,
        spec,
        document,
        upsert=False,
        manipulate=False,
        multi=False,
        check_keys=False,
        hint=None,
        session=None,
        collation=None,
        let=None,
        array_filters=None,
        **kwargs,
    ):
        if session:
            raise_not_implemented('session', 'Mongomock does not handle sessions yet')
        if hint:
            raise NotImplementedError(
                'The hint argument of update is valid but has not been implemented in '
                'mongomock yet'
            )
        if collation:
            raise_not_implemented(
                'collation',
                'The collation argument of update is valid but has not been implemented in '
                'mongomock yet',
            )
        if array_filters:
            raise_not_implemented(
                'array_filters', 'Array filters are not implemented in mongomock yet.'
            )
        if let:
            raise_not_implemented(
                'let',
                'The let argument of update is valid but has not been implemented in mongomock '
                'yet',
            )
        spec = helpers.patch_datetime_awareness_in_document(spec)
        document = helpers.patch_datetime_awareness_in_document(document)
        validate_is_mapping('spec', spec)
        validate_list_or_mapping('document', document)

        if isinstance(document, list):
            _validate_document_stages(document)

        if self.database.client.server_info()['versionArray'] < [5]:
            for operator in _updaters:
                if not document.get(operator, True):
                    raise WriteError(
                        f"'{operator}' is empty. You must specify a field like so: "
                        '{' + operator + ': {<field>: ...}}'
                    )

        updated_existing = False
        upserted_id = None
        num_updated = 0
        num_matched = 0
        for existing_document in itertools.chain(self._iter_documents(spec), [None]):
            # we need was_insert for the setOnInsert update operation
            was_insert = False
            # the sentinel document means we should do an upsert
            if existing_document is None:
                if not upsert or num_matched:
                    continue
                # For upsert operation we have first to create a fake existing_document,
                # update it like a regular one, then finally insert it
                if spec.get('_id') is not None:
                    _id = spec['_id']
                elif not isinstance(document, list) and document.get('_id') is not None:
                    _id = document['_id']
                else:
                    _id = ObjectId()
                to_insert = dict(spec, _id=_id)
                to_insert = self._expand_dots(to_insert)
                to_insert, _ = self._discard_operators(to_insert)
                existing_document = to_insert
                was_insert = True
            else:
                original_document_snapshot = copy.deepcopy(existing_document)
                updated_existing = True
            num_matched += 1

            if isinstance(document, list):
                self._apply_update_pipeline(existing_document, document, session)
            else:
                self._apply_update_document(existing_document, spec, document, was_insert)

            if was_insert:
                upserted_id = self._insert(existing_document)
                num_updated += 1
            elif existing_document != original_document_snapshot:
                # Document has been modified in-place.

                # Make sure the ID was not change.
                if original_document_snapshot.get('_id') != existing_document.get('_id'):
                    # Rollback.
                    self._store[original_document_snapshot['_id']] = original_document_snapshot
                    raise WriteError(
                        "After applying the update, the (immutable) field '_id' was found to have "
                        'been altered to _id: {}'.format(existing_document.get('_id'))
                    )

                # Make sure it still respect the unique indexes and, if not, to
                # revert modifications
                try:
                    self._ensure_uniques(existing_document)
                    num_updated += 1
                except DuplicateKeyError:
                    # Rollback.
                    self._store[original_document_snapshot['_id']] = original_document_snapshot
                    raise

            if not multi:
                break

        return {
            'connectionId': self.database.client._id,
            'err': None,
            'n': num_matched,
            'nModified': num_updated if updated_existing else 0,
            'ok': 1,
            'upserted': upserted_id,
            'updatedExisting': updated_existing,
        }

    def _apply_update_pipeline(self, existing_document, pipeline, session):
        """Apply the aggregation pipeline to a single document.

        This method updates existing_document in-place.
        """

        [new_document] = aggregate.process_pipeline(
            [existing_document], self.database, pipeline, session
        )
        existing_document.clear()
        existing_document.update(new_document)

    def _apply_update_document(self, existing_document, spec, document, was_insert):  # noqa: C901
        """Apply document, which is an update document, to existing_document.

        This method updates existing_document in-place.
        """

        first = True
        subdocument = None
        for k, v in document.items():
            if k in _updaters:
                updater = _updaters[k]
                subdocument = self._update_document_fields_with_positional_awareness(
                    existing_document, v, spec, updater, subdocument
                )

            elif k == '$rename':
                for src, dst in v.items():
                    if '.' in src or '.' in dst:
                        raise NotImplementedError(
                            'Using the $rename operator with dots is a valid MongoDB '
                            'operation, but it is not yet supported by mongomock'
                        )
                    if self._has_key(existing_document, src):
                        existing_document[dst] = existing_document.pop(src)

            elif k == '$setOnInsert':
                if not was_insert:
                    continue
                subdocument = self._update_document_fields_with_positional_awareness(
                    existing_document, v, spec, _set_updater, subdocument
                )

            elif k == '$currentDate':
                subdocument = self._update_document_fields_with_positional_awareness(
                    existing_document, v, spec, _current_date_updater, subdocument
                )

            elif k == '$addToSet':
                for field, value in v.items():
                    nested_field_list = field.rsplit('.')
                    if len(nested_field_list) == 1:
                        if field not in existing_document:
                            existing_document[field] = []
                        # document should be a list append to it
                        if isinstance(value, dict) and '$each' in value:
                            # append the list to the field
                            existing_document[field] += [
                                obj
                                for obj in list(value['$each'])
                                if obj not in existing_document[field]
                            ]
                            continue
                        if value not in existing_document[field]:
                            existing_document[field].append(value)
                        continue
                    # push to array in a nested attribute
                    else:
                        # create nested attributes if they do not exist
                        subdocument = existing_document
                        for field_part in nested_field_list[:-1]:
                            if field_part == '$':
                                break
                            if field_part not in subdocument:
                                subdocument[field_part] = {}

                            subdocument = subdocument[field_part]

                        # get subdocument with $ oprator support
                        subdocument, _ = self._get_subdocument(
                            existing_document, spec, nested_field_list
                        )

                        # we're pushing a list
                        push_results = []
                        if nested_field_list[-1] in subdocument:
                            # if the list exists, then use that list
                            push_results = subdocument[nested_field_list[-1]]

                        if isinstance(value, dict) and '$each' in value:
                            push_results += [
                                obj for obj in list(value['$each']) if obj not in push_results
                            ]
                        elif value not in push_results:
                            push_results.append(value)

                        subdocument[nested_field_list[-1]] = push_results
            elif k == '$pull':
                for field, value in v.items():
                    nested_field_list = field.rsplit('.')
                    # nested fields includes a positional element
                    # need to find that element
                    if '$' in nested_field_list:
                        if not subdocument:
                            subdocument, _ = self._get_subdocument(
                                existing_document, spec, nested_field_list
                            )

                        # value should be a dictionary since we're pulling
                        pull_results = []
                        # and the last subdoc should be an array
                        for obj in subdocument[nested_field_list[-1]]:
                            if isinstance(obj, dict):
                                for pull_key, pull_value in value.items():
                                    if obj[pull_key] != pull_value:
                                        pull_results.append(obj)
                                continue
                            if obj != value:
                                pull_results.append(obj)

                        # cannot write to doc directly as it doesn't save to
                        # existing_document
                        subdocument[nested_field_list[-1]] = pull_results
                    else:
                        arr = existing_document
                        for field_part in nested_field_list:
                            if field_part not in arr:
                                break
                            arr = arr[field_part]
                        if not isinstance(arr, list):
                            continue

                        arr_copy = copy.deepcopy(arr)
                        if isinstance(value, dict):
                            for obj in arr_copy:
                                try:
                                    is_matching = filter_applies(value, obj)
                                except OperationFailure:
                                    is_matching = False
                                if is_matching:
                                    arr.remove(obj)
                                    continue

                                if filter_applies({'field': value}, {'field': obj}):
                                    arr.remove(obj)
                        else:
                            for obj in arr_copy:
                                if value == obj:
                                    arr.remove(obj)
            elif k == '$pullAll':
                for field, value in v.items():
                    nested_field_list = field.rsplit('.')
                    if len(nested_field_list) == 1:
                        if field in existing_document:
                            arr = existing_document[field]
                            existing_document[field] = [obj for obj in arr if obj not in value]
                        continue
                    else:
                        subdocument, _ = self._get_subdocument(
                            existing_document, spec, nested_field_list
                        )

                        if nested_field_list[-1] in subdocument:
                            arr = subdocument[nested_field_list[-1]]
                            subdocument[nested_field_list[-1]] = [
                                obj for obj in arr if obj not in value
                            ]
            elif k == '$push':
                for field, value in v.items():
                    # Find the place where to push.
                    nested_field_list = field.rsplit('.')
                    subdocument, field = self._get_subdocument(
                        existing_document, spec, nested_field_list
                    )

                    # Push the new element or elements.
                    if isinstance(subdocument, dict) and field not in subdocument:
                        subdocument[field] = []
                    push_results = subdocument[field]
                    if isinstance(value, dict) and '$each' in value:
                        if '$position' in value:
                            push_results = (
                                push_results[0 : value['$position']]
                                + list(value['$each'])
                                + push_results[value['$position'] :]
                            )
                        else:
                            push_results += list(value['$each'])

                        if '$sort' in value:
                            sort_spec = value['$sort']
                            if isinstance(sort_spec, dict):
                                sort_key = set(sort_spec.keys()).pop()
                                push_results = sorted(
                                    push_results,
                                    key=lambda d: helpers.get_value_by_dot(d, sort_key),
                                    reverse=set(sort_spec.values()).pop() < 0,
                                )
                            else:
                                push_results = sorted(push_results, reverse=sort_spec < 0)

                        if '$slice' in value:
                            slice_value = value['$slice']
                            if slice_value < 0:
                                push_results = push_results[slice_value:]
                            elif slice_value == 0:
                                push_results = []
                            else:
                                push_results = push_results[:slice_value]

                        unused_modifiers = set(value.keys()) - {
                            '$each',
                            '$slice',
                            '$position',
                            '$sort',
                        }
                        if unused_modifiers:
                            raise WriteError(
                                'Unrecognized clause in $push: ' + unused_modifiers.pop()
                            )
                    else:
                        push_results.append(value)
                    subdocument[field] = push_results
            elif first:
                # replace entire document
                for key in document:
                    if key.startswith('$'):
                        # can't mix modifiers with non-modifiers in
                        # update
                        raise ValueError(f'field names cannot start with $ [{k}]')
                _id = spec.get('_id', existing_document.get('_id'))
                existing_document.clear()
                if _id is not None:
                    existing_document['_id'] = _id
                if BSON:
                    # bson validation
                    check_keys = version.parse('3.6') > helpers.PYMONGO_VERSION
                    if not check_keys:
                        _validate_data_fields(document)
                    BSON.encode(document, check_keys=check_keys)
                existing_document.update(self._internalize_dict(document))
                if existing_document['_id'] != _id:
                    raise OperationFailure(
                        'The _id field cannot be changed from {} to {}'.format(
                            existing_document['_id'], _id
                        )
                    )
                break
            else:
<<<<<<< HEAD
                if first:
                    # replace entire document
                    for key in document.keys():
                        if key.startswith('$'):
                            # can't mix modifiers with non-modifiers in
                            # update
                            raise ValueError(f'field names cannot start with $ [{k}]')
                    _id = spec.get('_id', existing_document.get('_id'))
                    existing_document.clear()
                    if _id is not None:
                        existing_document['_id'] = _id
                    if BSON:
                        # bson validation
                        check_keys = helpers.PYMONGO_VERSION < version.parse('3.6')
                        if not check_keys:
                            _validate_data_fields(document)
                        _bson_encode(document, check_keys=check_keys, codec_options=self.codec_options)
                    existing_document.update(self._internalize_dict(document))
                    if existing_document['_id'] != _id:
                        raise OperationFailure(
                            'The _id field cannot be changed from {} to {}'
                            .format(existing_document['_id'], _id))
                    break
                else:
                    # can't mix modifiers with non-modifiers in update
                    raise ValueError(
                        f'Invalid modifier specified: {k}')
=======
                # can't mix modifiers with non-modifiers in update
                raise ValueError(f'Invalid modifier specified: {k}')
>>>>>>> 6e73aae0
            first = False
        # if empty document comes
        if not document:
            _id = spec.get('_id', existing_document.get('_id'))
            existing_document.clear()
            if _id:
                existing_document['_id'] = _id

    def _get_subdocument(self, existing_document, spec, nested_field_list):
        """This method retrieves the subdocument of the existing_document.nested_field_list.

        It uses the spec to filter through the items. It will continue to grab nested documents
        until it can go no further. It will then return the subdocument that was last saved.
        '$' is the positional operator, so we use the $elemMatch in the spec to find the right
        subdocument in the array.
        """
        # Current document in view.
        doc = existing_document
        # Previous document in view.
        parent_doc = existing_document
        # Current spec in view.
        subspec = spec
        # Whether spec is following the document.
        is_following_spec = True
        # Walk down the dictionary.
        for index, subfield in enumerate(nested_field_list):
            if subfield == '$':
                if not is_following_spec:
                    raise WriteError(
                        'The positional operator did not find the match needed from the query'
                    )
                # Positional element should have the equivalent elemMatch in the query.
                subspec = subspec['$elemMatch']
                is_following_spec = False
                # Iterate through.
                for spec_index, item in enumerate(doc):
                    if filter_applies(subspec, item):
                        subfield = spec_index
                        break
                else:
                    raise WriteError(
                        'The positional operator did not find the match needed from the query'
                    )

            parent_doc = doc
            if isinstance(parent_doc, list):
                subfield = int(subfield)
                if is_following_spec and (subfield < 0 or subfield >= len(subspec)):
                    is_following_spec = False

            if index == len(nested_field_list) - 1:
                return parent_doc, subfield

            if not isinstance(parent_doc, list):
                if subfield not in parent_doc:
                    parent_doc[subfield] = {}
                if is_following_spec and subfield not in subspec:
                    is_following_spec = False

            doc = parent_doc[subfield]
            if is_following_spec:
                subspec = subspec[subfield]

    def _expand_dots(self, doc):
        expanded = {}
        paths = {}
        for k, v in doc.items():

            def _raise_incompatible(subkey):
                raise WriteError(
                    f"cannot infer query fields to set, both paths '{k}' and "  # noqa: B023
                    f"'{paths[subkey]}' are matched"
                )

            if k in paths:
                _raise_incompatible(k)

            key_parts = k.split('.')
            sub_expanded = expanded

            paths[k] = k
            for i, key_part in enumerate(key_parts[:-1]):
                if key_part not in sub_expanded:
                    sub_expanded[key_part] = {}
                sub_expanded = sub_expanded[key_part]
                key = '.'.join(key_parts[: i + 1])
                if not isinstance(sub_expanded, dict):
                    _raise_incompatible(key)
                paths[key] = k
            sub_expanded[key_parts[-1]] = v
        return expanded

    def _discard_operators(self, doc):
        if not doc or not isinstance(doc, dict):
            return doc, False
        new_doc = OrderedDict()
        for k, v in doc.items():
            if k == '$eq':
                return v, False
            if k.startswith('$'):
                continue
            new_v, discarded = self._discard_operators(v)
            if not discarded:
                new_doc[k] = new_v
        return new_doc, not bool(new_doc)

    def find(
        self,
        filter=None,
        projection=None,
        skip=0,
        limit=0,
        no_cursor_timeout=False,
        cursor_type=None,
        sort=None,
        allow_partial_results=False,
        oplog_replay=False,
        modifiers=None,
        batch_size=0,
        manipulate=True,
        collation=None,
        session=None,
        max_time_ms=None,
        allow_disk_use=False,
        **kwargs,
    ):
        spec = filter
        if spec is None:
            spec = {}
        validate_is_mapping('filter', spec)
        for kwarg, value in kwargs.items():
            if value:
                raise OperationFailure(f"Unrecognized field '{kwarg}'")
        return (
            Cursor(self, spec, sort, projection, skip, limit, collation=collation)
            .max_time_ms(max_time_ms)
            .allow_disk_use(allow_disk_use)
        )

    def _get_dataset(self, spec, sort, fields, as_class):
        dataset = self._iter_documents(spec)
        if sort:
            if isinstance(sort, dict):
                sort = sort.items()
            for sort_key, sort_direction in reversed(sort):
                if sort_key == '$natural':
                    if sort_direction < 0:
                        dataset = iter(reversed(list(dataset)))
                    continue
                if sort_key.startswith('$'):
                    raise NotImplementedError(
                        f'Sorting by {sort_key} is not implemented in mongomock yet'
                    )
                dataset = iter(
                    sorted(
                        dataset,
                        key=lambda x: filtering.resolve_sort_key(sort_key, x),
                        reverse=sort_direction < 0,
                    )
                )
        for document in dataset:
            yield self._copy_only_fields(document, fields, as_class)

    def _extract_projection_operators(self, fields):
        """Removes and returns fields with projection operators."""
        result = {}
        allowed_projection_operators = {'$elemMatch', '$slice'}
        for key, value in fields.items():
            if isinstance(value, dict):
                for op in value:
                    if op not in allowed_projection_operators:
                        raise ValueError(f'Unsupported projection option: {op}')
                result[key] = value

        for key in result:
            del fields[key]

        return result

    def _apply_projection_operators(self, ops, doc, doc_copy):
        """Applies projection operators to copied document."""
        for field, op in ops.items():
            if field not in doc_copy:
                if field in doc:
                    # field was not copied yet (since we are in include mode)
                    doc_copy[field] = doc[field]
                else:
                    # field doesn't exist in original document, no work to do
                    continue

            if '$slice' in op:
                if not isinstance(doc_copy[field], list):
                    raise OperationFailure(
                        f'Unsupported type {type(doc_copy[field])} for slicing operation: {op}'
                    )
                op_value = op['$slice']
                slice_ = None
                if isinstance(op_value, list):
                    if len(op_value) != 2:
                        raise OperationFailure(
                            f'Unsupported slice format {op_value} for slicing operation: {op}'
                        )
                    skip, limit = op_value
                    if skip < 0:
                        skip = len(doc_copy[field]) + skip
                    last = min(skip + limit, len(doc_copy[field]))
                    slice_ = slice(skip, last)
                elif isinstance(op_value, int):
                    count = op_value
                    start = 0
                    end = len(doc_copy[field])
                    if count < 0:
                        start = max(0, len(doc_copy[field]) + count)
                    else:
                        end = min(count, len(doc_copy[field]))
                    slice_ = slice(start, end)

                if slice_:
                    doc_copy[field] = doc_copy[field][slice_]
                else:
                    raise OperationFailure(
                        f'Unsupported slice value {op_value} for slicing operation: {op}'
                    )

            if '$elemMatch' in op:
                if isinstance(doc_copy[field], list):
                    # find the first item that matches
                    matched = False
                    for item in doc_copy[field]:
                        if filter_applies(op['$elemMatch'], item):
                            matched = True
                            doc_copy[field] = [item]
                            break

                    # nothing have matched
                    if not matched:
                        del doc_copy[field]

                else:
                    # remove the field since there is nothing to iterate
                    del doc_copy[field]

    def _copy_only_fields(self, doc, fields, container):
        """Copy only the specified fields."""

        # https://pymongo.readthedocs.io/en/stable/migrate-to-pymongo4.html#collection-find-returns-entire-document-with-empty-projection
        if fields is None or not fields and version.parse('4.0') <= helpers.PYMONGO_VERSION:
            return _copy_field(doc, container)

        if not fields:
            fields = {'_id': 1}
        if not isinstance(fields, dict):
            fields = helpers.fields_list_to_dict(fields)

        # we can pass in something like {'_id':0, 'field':1}, so pull the id
        # value out and hang on to it until later
        id_value = fields.pop('_id', 1)

        # filter out fields with projection operators, we will take care of them later
        projection_operators = self._extract_projection_operators(fields)

        # other than the _id field, all fields must be either includes or
        # excludes, this can evaluate to 0
        if len(set(fields.values())) > 1:
            raise ValueError('You cannot currently mix including and excluding fields.')

        # if we have novalues passed in, make a doc_copy based on the
        # id_value
        if not fields:
            doc_copy = container() if id_value == 1 else _copy_field(doc, container)
        else:
            doc_copy = _project_by_spec(
                doc,
                _combine_projection_spec(fields),
                is_include=next(iter(fields.values())),
                container=container,
            )

        # set the _id value if we requested it, otherwise remove it
        if id_value == 0:
            doc_copy.pop('_id', None)
        elif '_id' in doc:
            doc_copy['_id'] = doc['_id']

        fields['_id'] = id_value  # put _id back in fields

        # time to apply the projection operators and put back their fields
        self._apply_projection_operators(projection_operators, doc, doc_copy)
        for field, op in projection_operators.items():
            fields[field] = op
        return doc_copy

    def _update_document_fields(self, doc, fields, updater):
        """Implements the $set behavior on an existing document"""
        for k, v in fields.items():
            self._update_document_single_field(doc, k, v, updater)

    def _update_document_fields_positional(self, doc, fields, spec, updater, subdocument=None):
        """Implements the $set behavior on an existing document"""
        for k, v in fields.items():
            if '$' in k:
                field_name_parts = k.split('.')
                if not subdocument:
                    current_doc = doc
                    subspec = spec
                    for part in field_name_parts[:-1]:
                        if part == '$':
                            subspec_dollar = subspec.get('$elemMatch', subspec)
                            for item in current_doc:
                                if filter_applies(subspec_dollar, item):
                                    current_doc = item
                                    break
                            continue

                        new_spec = {}
                        for el in subspec:
                            if el.startswith(part):
                                if len(el.split('.')) > 1:
                                    new_spec['.'.join(el.split('.')[1:])] = subspec[el]
                                else:
                                    new_spec = subspec[el]
                        subspec = new_spec
                        current_doc = current_doc[part]

                    subdocument = current_doc
                    if field_name_parts[-1] == '$' and isinstance(subdocument, list):
                        for i, doc in enumerate(subdocument):
                            subspec_dollar = subspec.get('$elemMatch', subspec)
                            if filter_applies(subspec_dollar, doc):
                                subdocument[i] = v
                                break
                        continue

                updater(subdocument, field_name_parts[-1], v)
                continue
            # otherwise, we handle it the standard way
            self._update_document_single_field(doc, k, v, updater)

        return subdocument

    def _update_document_fields_with_positional_awareness(
        self, existing_document, v, spec, updater, subdocument
    ):
        positional = any('$' in key for key in v)

        if positional:
            return self._update_document_fields_positional(
                existing_document, v, spec, updater, subdocument
            )
        self._update_document_fields(existing_document, v, updater)
        return subdocument

    def _update_document_single_field(self, doc, field_name, field_value, updater):
        field_name_parts = field_name.split('.')
        for part in field_name_parts[:-1]:
            if isinstance(doc, list):
                try:
                    doc = doc[0] if part == '$' else doc[int(part)]
                    continue
                except ValueError:
                    pass
            elif isinstance(doc, dict):
                if updater is _unset_updater and part not in doc:
                    # If the parent doesn't exists, so does it child.
                    return
                doc = doc.setdefault(part, {})
            else:
                return
        field_name = field_name_parts[-1]
        updater(doc, field_name, field_value)

    def _iter_documents(self, filter):
        # Validate the filter even if no documents can be returned.
        if self._store.is_empty:
            filter_applies(filter, {})

        return (
            document for document in list(self._store.documents) if filter_applies(filter, document)
        )

    def find_one(self, filter=None, *args, **kwargs):  # pylint: disable=keyword-arg-before-vararg
        # Allow calling find_one with a non-dict argument that gets used as
        # the id for the query.
        if filter is None:
            filter = {}
        if not isinstance(filter, Mapping):
            filter = {'_id': filter}

        try:
            return next(self.find(filter, *args, **kwargs))
        except StopIteration:
            return None

    def find_one_and_delete(self, filter, projection=None, sort=None, **kwargs):
        kwargs['remove'] = True
        validate_is_mapping('filter', filter)
        return self._find_and_modify(filter, projection, sort=sort, **kwargs)

    def find_one_and_replace(
        self,
        filter,
        replacement,
        projection=None,
        sort=None,
        upsert=False,
        return_document=ReturnDocument.BEFORE,
        **kwargs,
    ):
        validate_is_mapping('filter', filter)
        validate_ok_for_replace(replacement)
        return self._find_and_modify(
            filter, projection, replacement, upsert, sort, return_document, **kwargs
        )

    def find_one_and_update(
        self,
        filter,
        update,
        projection=None,
        sort=None,
        upsert=False,
        return_document=ReturnDocument.BEFORE,
        **kwargs,
    ):
        validate_is_mapping('filter', filter)
        validate_ok_for_update(update)
        return self._find_and_modify(
            filter, projection, update, upsert, sort, return_document, **kwargs
        )

    if version.parse('4.0') > helpers.PYMONGO_VERSION:

        def find_and_modify(
            self,
            query=None,
            update=None,
            upsert=False,
            sort=None,
            full_response=False,
            manipulate=False,
            fields=None,
            **kwargs,
        ):
            warnings.warn(
                'find_and_modify is deprecated, use find_one_and_delete'
                ', find_one_and_replace, or find_one_and_update instead',
                DeprecationWarning,
                stacklevel=2,
            )
            if 'projection' in kwargs:
                raise TypeError("find_and_modify() got an unexpected keyword argument 'projection'")
            return self._find_and_modify(
                query or {}, update=update, upsert=upsert, sort=sort, projection=fields, **kwargs
            )

    def _find_and_modify(
        self,
        query,
        projection=None,
        update=None,
        upsert=False,
        sort=None,
        return_document=ReturnDocument.BEFORE,
        session=None,
        **kwargs,
    ):
        if session:
            raise_not_implemented('session', 'Mongomock does not handle sessions yet')
        remove = kwargs.get('remove', False)
        if kwargs.get('new', False) and remove:
            # message from mongodb
            raise OperationFailure("remove and returnNew can't co-exist")

        if not (remove or update):
            raise ValueError('Must either update or remove')

        if remove and update:
            raise ValueError("Can't do both update and remove")

        old = self.find_one(query, projection=projection, sort=sort)
        if not old and not upsert:
            return

        if old and '_id' in old:
            query = {'_id': old['_id']}

        if remove:
            self.delete_one(query)
        else:
            updated = self._update(query, update, upsert)
            if updated['upserted']:
                query = {'_id': updated['upserted']}

        if return_document is ReturnDocument.AFTER or kwargs.get('new'):
            return self.find_one(query, projection)
        return old

    if version.parse('4.0') > helpers.PYMONGO_VERSION:

        def save(self, to_save, manipulate=True, check_keys=True, **kwargs):
            warnings.warn(
                'save is deprecated. Use insert_one or replace_one ' 'instead',
                DeprecationWarning,
                stacklevel=2,
            )
            validate_is_mutable_mapping('to_save', to_save)
            validate_write_concern_params(**kwargs)

            if '_id' not in to_save:
                return self.insert(to_save)
            self._update(
                {'_id': to_save['_id']}, to_save, True, manipulate, check_keys=True, **kwargs
            )
            return to_save.get('_id', None)

    def delete_one(self, filter, collation=None, hint=None, session=None):
        validate_is_mapping('filter', filter)
        return DeleteResult(
            self._delete(filter, collation=collation, hint=hint, session=session), True
        )

    def delete_many(self, filter, collation=None, hint=None, session=None):
        validate_is_mapping('filter', filter)
        return DeleteResult(
            self._delete(filter, collation=collation, hint=hint, multi=True, session=session), True
        )

    def _delete(self, filter, collation=None, hint=None, multi=False, session=None):
        if hint:
            raise NotImplementedError(
                'The hint argument of delete is valid but has not been implemented in '
                'mongomock yet'
            )
        if collation:
            raise_not_implemented(
                'collation',
                'The collation argument of delete is valid but has not been '
                'implemented in mongomock yet',
            )
        if session:
            raise_not_implemented('session', 'Mongomock does not handle sessions yet')
        filter = helpers.patch_datetime_awareness_in_document(filter)
        if filter is None:
            filter = {}
        if not isinstance(filter, Mapping):
            filter = {'_id': filter}
        to_delete = list(self.find(filter))
        deleted_count = 0
        for doc in to_delete:
            doc_id = doc['_id']
            if isinstance(doc_id, dict):
                doc_id = helpers.hashdict(doc_id)
            del self._store[doc_id]
            deleted_count += 1
            if not multi:
                break

        return {
            'connectionId': self.database.client._id,
            'n': deleted_count,
            'ok': 1.0,
            'err': None,
        }

    if version.parse('4.0') > helpers.PYMONGO_VERSION:

        def remove(self, spec_or_id=None, multi=True, **kwargs):
            warnings.warn(
                'remove is deprecated. Use delete_one or delete_many ' 'instead.',
                DeprecationWarning,
                stacklevel=2,
            )
            validate_write_concern_params(**kwargs)
            return self._delete(spec_or_id, multi=multi)

        def count(self, filter=None, **kwargs):
            warnings.warn(
                'count is deprecated. Use estimated_document_count or '
                'count_documents instead. Please note that $where must be replaced '
                'by $expr, $near must be replaced by $geoWithin with $center, and '
                '$nearSphere must be replaced by $geoWithin with $centerSphere',
                DeprecationWarning,
                stacklevel=2,
            )
            if kwargs.pop('session', None):
                raise_not_implemented('session', 'Mongomock does not handle sessions yet')
            if filter is None:
                return len(self._store)
            spec = helpers.patch_datetime_awareness_in_document(filter)
            return len(list(self._iter_documents(spec)))

    def count_documents(self, filter, **kwargs):
        if kwargs.pop('collation', None):
            raise_not_implemented(
                'collation',
                'The collation argument of count_documents is valid but has not been '
                'implemented in mongomock yet',
            )
        if kwargs.pop('session', None):
            raise_not_implemented('session', 'Mongomock does not handle sessions yet')
        skip = kwargs.pop('skip', 0)
        if 'limit' in kwargs:
            limit = kwargs.pop('limit')
            if not isinstance(limit, (int, float)):
                raise OperationFailure('the limit must be specified as a number')
            if limit <= 0:
                raise OperationFailure('the limit must be positive')
            limit = math.floor(limit)
        else:
            limit = None
        unknown_kwargs = set(kwargs) - {'maxTimeMS', 'hint'}
        if unknown_kwargs:
            raise OperationFailure(f"unrecognized field '{next(iter(unknown_kwargs))}'")

        spec = helpers.patch_datetime_awareness_in_document(filter)
        doc_num = len(list(self._iter_documents(spec)))
        count = max(doc_num - skip, 0)
        return count if limit is None else min(count, limit)

    def estimated_document_count(self, **kwargs):
        if kwargs.pop('session', None):
            raise ConfigurationError('estimated_document_count does not support sessions')
        unknown_kwargs = set(kwargs) - {'limit', 'maxTimeMS', 'hint'}

        if self.database.client.server_info()['versionArray'] < [5]:
            unknown_kwargs -= {'skip'}

        if version.parse('4.2') <= helpers.PYMONGO_VERSION:
            unknown_kwargs -= {'skip'}

        if unknown_kwargs:
            raise OperationFailure(
                f"BSON field 'count.{next(iter(unknown_kwargs))}' is an unknown field."
            )
        return self.count_documents({}, **kwargs)

    def drop(self, session=None):
        if session:
            raise_not_implemented('session', 'Mongomock does not handle sessions yet')
        self.database.drop_collection(self.name)

    if version.parse('4.0') > helpers.PYMONGO_VERSION:

        def ensure_index(self, key_or_list, cache_for=300, **kwargs):
            return self.create_index(key_or_list, cache_for, **kwargs)

    def create_index(self, keys, cache_for=300, session=None, **kwargs):
        if session:
            raise_not_implemented('session', 'Mongomock does not handle sessions yet')
        index_list = helpers.create_index_list(keys)
        is_unique = kwargs.pop('unique', False)
        is_sparse = kwargs.pop('sparse', False)

        index_name = kwargs.pop('name', helpers.gen_index_name(index_list))
        config = {'key': index_list}
        if is_sparse:
            config['sparse'] = True
        if is_unique:
            config['unique'] = True
        if 'expireAfterSeconds' in kwargs and kwargs['expireAfterSeconds'] is not None:
            config['expireAfterSeconds'] = kwargs.pop('expireAfterSeconds')
        if 'partialFilterExpression' in kwargs and kwargs['partialFilterExpression'] is not None:
            config['partialFilterExpression'] = kwargs.pop('partialFilterExpression')

        existing_index = self._store.indexes.get(index_name)
        if existing_index and config != existing_index:
            raise OperationFailure(
                f'Index with name: {index_name} already exists with different options'
            )

        # Check that documents already verify the uniquess of this new index.
        if is_unique:
            indexed = set()
            indexed_list = []
            documents_gen = self._store.documents
            for doc in documents_gen:
                index = []
                for key, _order in index_list:
                    try:
                        index.append(helpers.get_value_by_dot(doc, key))
                    except KeyError:
                        if is_sparse:
                            continue
                        index.append(None)
                if is_sparse and not index:
                    continue
                index = tuple(index)
                try:
                    if index in indexed:
                        # Need to throw this inside the generator so it can clean the locks
                        documents_gen.throw(
                            DuplicateKeyError('E11000 Duplicate Key Error', 11000), None, None
                        )
                    indexed.add(index)
                except TypeError as err:
                    # index is not hashable.
                    if index in indexed_list:
                        documents_gen.throw(
                            DuplicateKeyError('E11000 Duplicate Key Error', 11000), None, err
                        )
                    indexed_list.append(index)

        self._store.create_index(index_name, config)

        return index_name

    def create_indexes(self, indexes, session=None):
        for index in indexes:
            if not isinstance(index, IndexModel):
                raise TypeError(f'{index} is not an instance of pymongo.operations.IndexModel')

        return [
            self.create_index(
                index.document['key'].items(),
                session=session,
                expireAfterSeconds=index.document.get('expireAfterSeconds'),
                unique=index.document.get('unique', False),
                sparse=index.document.get('sparse', False),
                name=index.document.get('name'),
            )
            for index in indexes
        ]

    def drop_index(self, index_or_name, session=None):
        if session:
            raise_not_implemented('session', 'Mongomock does not handle sessions yet')
        if isinstance(index_or_name, list):
            name = helpers.gen_index_name(index_or_name)
        else:
            name = index_or_name
        try:
            self._store.drop_index(name)
        except KeyError as err:
            raise OperationFailure(f'index not found with name [{name}]') from err

    def drop_indexes(self, session=None):
        if session:
            raise_not_implemented('session', 'Mongomock does not handle sessions yet')
        self._store.indexes = {}

    if version.parse('4.0') > helpers.PYMONGO_VERSION:

        def reindex(self, session=None):
            if session:
                raise_not_implemented('session', 'Mongomock does not handle sessions yet')

    def _list_all_indexes(self):
        if not self._store.is_created:
            return
        yield '_id_', {'key': [('_id', 1)]}
        yield from self._store.indexes.items()

    def list_indexes(self, session=None):
        if session:
            raise_not_implemented('session', 'Mongomock does not handle sessions yet')
        for name, information in self._list_all_indexes():
            yield dict(information, key=dict(information['key']), name=name, v=2)

    def index_information(self, session=None):
        if session:
            raise_not_implemented('session', 'Mongomock does not handle sessions yet')
        return {name: dict(index, v=2) for name, index in self._list_all_indexes()}

    if version.parse('4.0') > helpers.PYMONGO_VERSION:

        def map_reduce(
            self, map_func, reduce_func, out, full_response=False, query=None, limit=0, session=None
        ):
            if execjs is None:
                raise NotImplementedError(
                    'PyExecJS is required in order to run Map-Reduce. '
                    "Use 'pip install pyexecjs pymongo' to support Map-Reduce mock."
                )
            if session:
                raise_not_implemented('session', 'Mongomock does not handle sessions yet')
            if limit == 0:
                limit = None
            start_time = time.perf_counter()
            out_collection = None
            reduced_rows = None
            full_dict = {
                'counts': {'input': 0, 'reduce': 0, 'emit': 0, 'output': 0},
                'timeMillis': 0,
                'ok': 1.0,
                'result': None,
            }
            map_ctx = execjs.compile("""
                function doMap(fnc, docList) {
                    var mappedDict = {};
                    function emit(key, val) {
                        if (key['$oid']) {
                            mapped_key = '$oid' + key['$oid'];
                        }
                        else {
                            mapped_key = key;
                        }
                        if(!mappedDict[mapped_key]) {
                            mappedDict[mapped_key] = [];
                        }
                        mappedDict[mapped_key].push(val);
                    }
                    mapper = eval('('+fnc+')');
                    var mappedList = new Array();
                    for(var i=0; i<docList.length; i++) {
                        var thisDoc = eval('('+docList[i]+')');
                        var mappedVal = (mapper).call(thisDoc);
                    }
                    return mappedDict;
                }
            """)
            reduce_ctx = execjs.compile("""
                function doReduce(fnc, docList) {
                    var reducedList = new Array();
                    reducer = eval('('+fnc+')');
                    for(var key in docList) {
                        var reducedVal = {'_id': key,
                                'value': reducer(key, docList[key])};
                        reducedList.push(reducedVal);
                    }
                    return reducedList;
                }
            """)
            doc_list = [json.dumps(doc, default=json_util.default) for doc in self.find(query)]
            mapped_rows = map_ctx.call('doMap', map_func, doc_list)
            reduced_rows = reduce_ctx.call('doReduce', reduce_func, mapped_rows)[:limit]
            for reduced_row in reduced_rows:
                if reduced_row['_id'].startswith('$oid'):
                    reduced_row['_id'] = ObjectId(reduced_row['_id'][4:])
            reduced_rows = sorted(reduced_rows, key=lambda x: x['_id'])
            if full_response:
                full_dict['counts']['input'] = len(doc_list)
                for key in mapped_rows:
                    emit_count = len(mapped_rows[key])
                    full_dict['counts']['emit'] += emit_count
                    if emit_count > 1:
                        full_dict['counts']['reduce'] += 1
                full_dict['counts']['output'] = len(reduced_rows)
            if isinstance(out, (str, bytes)):
                out_collection = getattr(self.database, out)
                out_collection.drop()
                out_collection.insert(reduced_rows)
                ret_val = out_collection
                full_dict['result'] = out
            elif isinstance(out, SON) and out.get('replace') and out.get('db'):
                # Must be of the format SON([('replace','results'),('db','outdb')])
                out_db = getattr(self.database._client, out['db'])
                out_collection = getattr(out_db, out['replace'])
                out_collection.insert(reduced_rows)
                ret_val = out_collection
                full_dict['result'] = {'db': out['db'], 'collection': out['replace']}
            elif isinstance(out, dict) and out.get('inline'):
                ret_val = reduced_rows
                full_dict['result'] = reduced_rows
            else:
                raise TypeError("'out' must be an instance of string, dict or bson.SON")
            time_millis = (time.perf_counter() - start_time) * 1000
            full_dict['timeMillis'] = int(round(time_millis))
            if full_response:
                ret_val = full_dict
            return ret_val

        def inline_map_reduce(
            self, map_func, reduce_func, full_response=False, query=None, limit=0, session=None
        ):
            return self.map_reduce(
                map_func, reduce_func, {'inline': 1}, full_response, query, limit, session=session
            )

    def distinct(self, key, filter=None, session=None):
        if session:
            raise_not_implemented('session', 'Mongomock does not handle sessions yet')
        return self.find(filter).distinct(key)

    if version.parse('4.0') > helpers.PYMONGO_VERSION:

        def group(self, key, condition, initial, reduce, finalize=None):
            if version.parse('3.6') <= helpers.PYMONGO_VERSION:
                raise OperationFailure("no such command: 'group'")
            if execjs is None:
                raise NotImplementedError(
                    'PyExecJS is required in order to use group. '
                    "Use 'pip install pyexecjs pymongo' to support group mock."
                )
            reduce_ctx = execjs.compile("""
                function doReduce(fnc, docList) {
                    reducer = eval('('+fnc+')');
                    for(var i=0, l=docList.length; i<l; i++) {
                        try {
                            reducedVal = reducer(docList[i-1], docList[i]);
                        }
                        catch (err) {
                            continue;
                        }
                    }
                return docList[docList.length - 1];
                }
            """)

            ret_array = []
            doc_list_copy = []
            ret_array_copy = []
            reduced_val = {}
            doc_list = list(self.find(condition))
            for doc in doc_list:
                doc_copy = copy.deepcopy(doc)
                for doc_key in doc:
                    if isinstance(doc[doc_key], ObjectId):
                        doc_copy[doc_key] = str(doc[doc_key])
                    if doc_key not in key and doc_key not in reduce:
                        del doc_copy[doc_key]
                for initial_key in initial:
                    if initial_key in doc:
                        pass
                    else:
                        doc_copy[initial_key] = initial[initial_key]
                doc_list_copy.append(doc_copy)
            doc_list = doc_list_copy
            for k1 in key:
                doc_list = sorted(doc_list, key=lambda x: filtering.resolve_key(k1, x))
            for k2 in key:
                if not isinstance(k2, str):
                    raise TypeError('Keys must be a list of key names, each an instance of str')
                for _, group in itertools.groupby(doc_list, lambda item: item[k2]):  # noqa: B023
                    group_list = list(group)
                    reduced_val = reduce_ctx.call('doReduce', reduce, group_list)
                    ret_array.append(reduced_val)
            for doc in ret_array:
                doc_copy = copy.deepcopy(doc)
                for k in doc:
                    if k not in key and k not in initial:
                        del doc_copy[k]
                ret_array_copy.append(doc_copy)
            ret_array = ret_array_copy
            return ret_array

    def aggregate(self, pipeline, session=None, **unused_kwargs):
        in_collection = list(self.find())
        return aggregate.process_pipeline(in_collection, self.database, pipeline, session)

    def with_options(
        self, codec_options=None, read_preference=None, write_concern=None, read_concern=None
    ):
        has_changes = False
        for key, options in _WITH_OPTIONS_KWARGS.items():
            value = locals()[key]
            if value is None or value == getattr(self, '_' + key):
                continue
            has_changes = True
            for attr in options.attrs:
                if not hasattr(value, attr):
                    raise TypeError(f'{key} must be an instance of {options.typename}')

        mongomock_codec_options.is_supported(codec_options)
        if codec_options != self.codec_options:
            has_changes = True

        if not has_changes:
            return self

        return Collection(
            self.database,
            self.name,
            write_concern=write_concern or self._write_concern,
            read_concern=read_concern or self._read_concern,
            read_preference=read_preference or self._read_preference,
            codec_options=codec_options or self._codec_options,
            _db_store=self._db_store,
        )

    def rename(self, new_name, session=None, **kwargs):
        if session:
            raise_not_implemented('session', 'Mongomock does not handle sessions yet')
        return self.database.rename_collection(self.name, new_name, **kwargs)

    def bulk_write(self, requests, ordered=True, bypass_document_validation=False, session=None):
        if bypass_document_validation:
            raise NotImplementedError(
                'Skipping document validation is a valid MongoDB operation;'
                ' however Mongomock does not support it yet.'
            )
        if session:
            raise_not_implemented(
                'session',
                'Sessions are valid in MongoDB 3.6 and newer; however Mongomock'
                ' does not support them yet.',
            )
        bulk = BulkOperationBuilder(self, ordered=ordered)
        for operation in requests:
            operation._add_to_bulk(bulk)
        return BulkWriteResult(bulk.execute(), True)

    def find_raw_batches(
        self,
        filter=None,
        projection=None,
        skip=0,
        limit=0,
        no_cursor_timeout=False,
        cursor_type=None,
        sort=None,
        allow_partial_results=False,
        oplog_replay=False,
        modifiers=None,
        batch_size=0,
        manipulate=True,
        collation=None,
        hint=None,
        max_scan=None,
        max_time_ms=None,
        max=None,
        min=None,
        return_key=False,
        how_record_id=False,
        snapshot=False,
        comment=None,
        allow_disk_use=False,
    ):
        raise NotImplementedError('find_raw_batches method is not implemented in mongomock yet')

    def aggregate_raw_batches(self, pipeline, **kwargs):
        raise NotImplementedError(
            'aggregate_raw_batches method is not implemented in mongomock yet'
        )


class Cursor:
    def __init__(
        self,
        collection,
        spec=None,
        sort=None,
        projection=None,
        skip=0,
        limit=0,
        collation=None,
        no_cursor_timeout=False,
        batch_size=0,
        session=None,
    ):
        super().__init__()
        self.collection = collection
        spec = helpers.patch_datetime_awareness_in_document(spec)
        self._spec = spec
        self._sort = sort
        self._projection = projection
        self._skip = skip
        self._factory_last_generated_results = None
        self._results = None
        self._factory = functools.partial(collection._get_dataset, spec, sort, projection, dict)
        # pymongo limit defaults to 0, returning everything
        self._limit = limit if limit != 0 else None
        self._collation = collation
        self.session = session
        self.rewind()

    def _compute_results(self, with_limit_and_skip=False):
        # Recompute the result only if the query has changed
        if not self._results or self._factory_last_generated_results != self._factory:
            if self.collection.codec_options.tz_aware:
                results = [
                    helpers.make_datetime_timezone_aware_in_document(x) for x in self._factory()
                ]
            else:
                results = list(self._factory())
            self._factory_last_generated_results = self._factory
            self._results = results
        if with_limit_and_skip:
            results = self._results[self._skip :]
            if self._limit:
                results = results[: abs(self._limit)]
        else:
            results = self._results
        return results

    def __iter__(self):
        return self

    def clone(self):
        cursor = Cursor(
            self.collection, self._spec, self._sort, self._projection, self._skip, self._limit
        )
        cursor._factory = self._factory
        return cursor

    def __next__(self):
        try:
            doc = self._compute_results(with_limit_and_skip=True)[self._emitted]
            self._emitted += 1
            return doc
        except IndexError as err:
            raise StopIteration from err

    next = __next__

    def rewind(self):
        self._emitted = 0

    def sort(self, key_or_list, direction=None):
        sort = helpers.create_index_list(key_or_list, direction)
        if not sort:
            raise ValueError('key_or_list must not be the empty list')
        self._sort = sort
        self._factory = functools.partial(
            self.collection._get_dataset, self._spec, self._sort, self._projection, dict
        )
        return self

    if version.parse('4.0') > helpers.PYMONGO_VERSION:

        def count(self, with_limit_and_skip=False):
            warnings.warn(
                'count is deprecated. Use Collection.count_documents instead.',
                DeprecationWarning,
                stacklevel=2,
            )
            results = self._compute_results(with_limit_and_skip)
            return len(results)

    def skip(self, count):
        self._skip = count
        return self

    def limit(self, count):
        self._limit = count if count != 0 else None
        return self

    def batch_size(self, count):
        return self

    def close(self):
        pass

    def hint(self, unused_hint):
        if self._emitted:
            raise InvalidOperation('cannot set options after executing query')
        # TODO(pascal): Once we implement $text indexes and queries, raise an
        # exception if hint is used on a $text query.
        # https://docs.mongodb.com/manual/reference/method/cursor.hint/#behavior
        return self

    def distinct(self, key, session=None):
        if session:
            raise_not_implemented('session', 'Mongomock does not handle sessions yet')
        if not isinstance(key, str):
            raise TypeError('cursor.distinct key must be a string')
        unique = set()
        for x in self._compute_results():
            for values in filtering.iter_key_candidates(key, x):
                if values == NOTHING:
                    continue
                if not isinstance(values, (tuple, list)):
                    values = [values]
                for value in values:
                    if isinstance(value, dict):
                        unique.add(helpers.hashdict(value))
                    else:
                        unique.add(value)
        return [dict(v) if isinstance(v, helpers.hashdict) else v for v in unique]

    def __getitem__(self, index):
        if isinstance(index, slice):
            if index.step is not None:
                raise IndexError('Cursor instances do not support slice steps')

            skip = 0
            if index.start is not None:
                if index.start < 0:
                    raise IndexError('Cursor instances do not support' 'negative indices')
                skip = index.start

            if index.stop is not None:
                limit = index.stop - skip
                if limit < 0:
                    raise IndexError(
                        f'stop index must be greater than start index for slice {index!r}'
                    )
                if limit == 0:
                    self.__empty = True
            else:
                limit = 0

            self._skip = skip
            self._limit = limit
            return self
        if not isinstance(index, int):
            raise TypeError(f"index '{index}' cannot be applied to Cursor instances")
        if index < 0:
            raise IndexError('Cursor instances do not support negativeindices')
        return self._compute_results(with_limit_and_skip=True)[index]

    def __enter__(self):
        return self

    def __exit__(self, exc_type, exc_val, exc_tb):
        self.close()

    @property
    def alive(self):
        return self._emitted != len(self._compute_results(with_limit_and_skip=False))

    @property
    def collation(self):
        return self._collation

    def max_time_ms(self, max_time_ms):
        if max_time_ms is not None and not isinstance(max_time_ms, int):
            raise TypeError('max_time_ms must be an integer or None')
        # Currently the value is ignored as mongomock never times out.
        return self

    def allow_disk_use(self, allow_disk_use=False):
        if allow_disk_use is not None and not isinstance(allow_disk_use, bool):
            raise TypeError('allow_disk_use must be a bool')
        return self


def _set_updater(doc, field_name, value, codec_options=None):
    if isinstance(value, (tuple, list)):
        value = copy.deepcopy(value)
    if BSON:
        # bson validation
<<<<<<< HEAD
        check_keys = helpers.PYMONGO_VERSION < version.parse('3.6')
        if not check_keys:
            if '\0' in field_name or field_name.startswith('$'):
                raise InvalidDocument(
                    f'Field name cannot contain the null character and top-level field name '
                    f'cannot start with "$" (found: {field_name})'
                )
        _bson_encode({field_name: value}, check_keys=check_keys, codec_options=codec_options)
=======
        check_keys = version.parse('3.6') > helpers.PYMONGO_VERSION
        if not check_keys and '\0' in field_name or field_name.startswith('$'):
            raise InvalidDocument(
                f'Field name cannot contain the null character and top-level field name '
                f'cannot start with "$" (found: {field_name})'
            )
        BSON.encode({field_name: value}, check_keys=check_keys)
>>>>>>> 6e73aae0
    if isinstance(doc, dict):
        doc[field_name] = value
    if isinstance(doc, list):
        field_index = int(field_name)
        if field_index < 0:
            raise WriteError('Negative index provided')
        len_diff = field_index - (len(doc) - 1)
        if len_diff > 0:
            doc += [None] * len_diff
        doc[field_index] = value


def _unset_updater(doc, field_name, value, codec_options=None):
    if isinstance(doc, dict):
        doc.pop(field_name, None)


def _inc_updater(doc, field_name, value, codec_options=None):
    if isinstance(doc, dict):
        doc[field_name] = doc.get(field_name, 0) + value

    if isinstance(doc, list):
        field_index = int(field_name)
        if field_index < 0:
            raise WriteError('Negative index provided')
        try:
            doc[field_index] += value
        except IndexError:
            len_diff = field_index - (len(doc) - 1)
            doc += [None] * len_diff
            doc[field_index] = value


def _max_updater(doc, field_name, value, codec_options=None):
    if isinstance(doc, dict):
        doc[field_name] = max(doc.get(field_name, value), value)


def _min_updater(doc, field_name, value, codec_options=None):
    if isinstance(doc, dict):
        doc[field_name] = min(doc.get(field_name, value), value)


def _pop_updater(doc, field_name, value, codec_options=None):
    if value not in {1, -1}:
        raise WriteError('$pop expects 1 or -1, found: ' + str(value))

    if isinstance(doc, dict):
        if isinstance(doc[field_name], (tuple, list)):
            doc[field_name] = list(doc[field_name])
            _pop_from_list(doc[field_name], value)
            return
        raise WriteError('Path contains element of non-array type')

    if isinstance(doc, list):
        field_index = int(field_name)
        if field_index < 0:
            raise WriteError('Negative index provided')
        if field_index >= len(doc):
            return
        _pop_from_list(doc[field_index], value)


def _pop_from_list(list_instance, mongo_pop_value, codec_options=None):
    if not list_instance:
        return

    if mongo_pop_value == 1:
        list_instance.pop()
    elif mongo_pop_value == -1:
        list_instance.pop(0)


def _current_date_updater(doc, field_name, value, codec_options=None):
    if isinstance(doc, dict):
        if value == {'$type': 'timestamp'}:
            # TODO(juannyg): get_current_timestamp should also be using helpers utcnow,
            # as it currently using time.time internally
            doc[field_name] = helpers.get_current_timestamp()
        else:
            doc[field_name] = mongomock.utcnow()


_updaters = {
    '$set': _set_updater,
    '$unset': _unset_updater,
    '$inc': _inc_updater,
    '$max': _max_updater,
    '$min': _min_updater,
    '$pop': _pop_updater,
}<|MERGE_RESOLUTION|>--- conflicted
+++ resolved
@@ -15,14 +15,10 @@
 
 
 try:
-<<<<<<< HEAD
-    from bson import json_util, SON, BSON
-    from bson.codec_options import CodecOptions
-=======
     from bson import BSON
     from bson import json_util
     from bson import SON
->>>>>>> 6e73aae0
+    from bson.codec_options import CodecOptions
     from bson.errors import InvalidDocument
 except ImportError:
     json_utils = SON = BSON = None
@@ -1145,7 +1141,7 @@
                     check_keys = version.parse('3.6') > helpers.PYMONGO_VERSION
                     if not check_keys:
                         _validate_data_fields(document)
-                    BSON.encode(document, check_keys=check_keys)
+                    _bson_encode(document, check_keys=check_keys, codec_options=self.codec_options)
                 existing_document.update(self._internalize_dict(document))
                 if existing_document['_id'] != _id:
                     raise OperationFailure(
@@ -1155,38 +1151,8 @@
                     )
                 break
             else:
-<<<<<<< HEAD
-                if first:
-                    # replace entire document
-                    for key in document.keys():
-                        if key.startswith('$'):
-                            # can't mix modifiers with non-modifiers in
-                            # update
-                            raise ValueError(f'field names cannot start with $ [{k}]')
-                    _id = spec.get('_id', existing_document.get('_id'))
-                    existing_document.clear()
-                    if _id is not None:
-                        existing_document['_id'] = _id
-                    if BSON:
-                        # bson validation
-                        check_keys = helpers.PYMONGO_VERSION < version.parse('3.6')
-                        if not check_keys:
-                            _validate_data_fields(document)
-                        _bson_encode(document, check_keys=check_keys, codec_options=self.codec_options)
-                    existing_document.update(self._internalize_dict(document))
-                    if existing_document['_id'] != _id:
-                        raise OperationFailure(
-                            'The _id field cannot be changed from {} to {}'
-                            .format(existing_document['_id'], _id))
-                    break
-                else:
-                    # can't mix modifiers with non-modifiers in update
-                    raise ValueError(
-                        f'Invalid modifier specified: {k}')
-=======
                 # can't mix modifiers with non-modifiers in update
                 raise ValueError(f'Invalid modifier specified: {k}')
->>>>>>> 6e73aae0
             first = False
         # if empty document comes
         if not document:
@@ -2408,24 +2374,13 @@
         value = copy.deepcopy(value)
     if BSON:
         # bson validation
-<<<<<<< HEAD
-        check_keys = helpers.PYMONGO_VERSION < version.parse('3.6')
-        if not check_keys:
-            if '\0' in field_name or field_name.startswith('$'):
-                raise InvalidDocument(
-                    f'Field name cannot contain the null character and top-level field name '
-                    f'cannot start with "$" (found: {field_name})'
-                )
-        _bson_encode({field_name: value}, check_keys=check_keys, codec_options=codec_options)
-=======
         check_keys = version.parse('3.6') > helpers.PYMONGO_VERSION
         if not check_keys and '\0' in field_name or field_name.startswith('$'):
             raise InvalidDocument(
                 f'Field name cannot contain the null character and top-level field name '
                 f'cannot start with "$" (found: {field_name})'
             )
-        BSON.encode({field_name: value}, check_keys=check_keys)
->>>>>>> 6e73aae0
+        _bson_encode({field_name: value}, check_keys=check_keys, codec_options=codec_options)
     if isinstance(doc, dict):
         doc[field_name] = value
     if isinstance(doc, list):
