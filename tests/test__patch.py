import platform
import time
import unittest
from unittest import mock

import mongomock

try:
    import pymongo
    _HAVE_PYMONGO = True
except ImportError:
    _HAVE_PYMONGO = False

<<<<<<< HEAD
from unittest import mock

import platform
=======
>>>>>>> d821f320
_USING_PYPY = platform.python_implementation() == 'PyPy'


@unittest.skipIf(not _HAVE_PYMONGO, 'pymongo not installed')
@unittest.skipIf(_USING_PYPY, 'PyPy does not handle mocking time sleep properly')
class PatchTest(unittest.TestCase):
    """Test the use of the patch function.

    Test functions in this test are embedded in inner function so that the
    patch decorator are only called at testing time.
    """

    @mongomock.patch()
    def test__decorator(self):
        client1 = pymongo.MongoClient()
        client1.db.coll.insert_one({'name': 'Pascal'})

        client2 = pymongo.MongoClient()
        self.assertEqual(['db'], client2.list_database_names())
        self.assertEqual('Pascal', client2.db.coll.find_one()['name'])
        client2.db.coll.drop()

        self.assertEqual(None, client1.db.coll.find_one())

    @mongomock.patch(on_new='create')
    def test__create_new(self):
        client1 = pymongo.MongoClient('myserver.example.com', port=12345)
        client1.db.coll.insert_one({'name': 'Pascal'})

        client2 = pymongo.MongoClient(host='myserver.example.com', port=12345)
        self.assertEqual('Pascal', client2.db.coll.find_one()['name'])

    @mongomock.patch()
    def test__error_new(self):
        # Valid because using the default server which was whitelisted by default.
        pymongo.MongoClient()

        with self.assertRaises(ValueError):
            pymongo.MongoClient('myserver.example.com', port=12345)

    @mongomock.patch((
        'mongodb://myserver.example.com:12345',
        'mongodb://otherserver.example.com:27017/default-db',
        'mongodb://[2001:67c:2e8:22::c100:68b]',
        'mongodb://[2001:67c:2e8:22::c100:68b]:1234',
        'mongodb://r1.example.net:27017,r2.example.net:27017/',
        '/var/lib/mongo.sock',
    ))
    def test__create_servers(self):
        pymongo.MongoClient('myserver.example.com', port=12345)
        pymongo.MongoClient('otherserver.example.com')
        pymongo.MongoClient('[2001:67c:2e8:22::c100:68b]')
        pymongo.MongoClient('mongodb://[2001:67c:2e8:22::c100:68b]:27017/base')
        pymongo.MongoClient('[2001:67c:2e8:22::c100:68b]', port=1234)
        pymongo.MongoClient('r1.example.net')
        pymongo.MongoClient('/var/lib/mongo.sock')

        with self.assertRaises(ValueError):
            pymongo.MongoClient()

    @mongomock.patch(on_new='timeout')
    @mock.patch(time.__name__ + '.sleep')
    def test__create_timeout(self, mock_sleep):
        pymongo.MongoClient()

        mock_sleep.reset_mock()

        with self.assertRaises(pymongo.errors.ServerSelectionTimeoutError):
            client = pymongo.MongoClient('myserver.example.com', port=12345)
            client.db.coll.insert_one({'name': 'Pascal'})

        mock_sleep.assert_called_once_with(30000)

    @mongomock.patch('example.com')
    def test__different_default_db(self):
        client_1 = pymongo.MongoClient('mongodb://example.com/db1')
        client_2 = pymongo.MongoClient('mongodb://example.com/db2')

        # Access the same data from different clients, despite the different DB.
        client_1.test_db.collection.insert_one({'name': 'Pascal'})
        self.assertEqual(['Pascal'], [d['name'] for d in client_2.test_db.collection.find()])

        # Access the data from "default DB" of client 1 but by its name from client 2.
        client_1.get_default_database().collection.insert_one({'name': 'Lascap'})
        self.assertEqual(['Lascap'], [d['name'] for d in client_2.db1.collection.find()])

        # Access the data from "default DB" of client 2 but by its name from client 1.
        client_2.get_default_database().collection.insert_one({'name': 'Caribou'})
        self.assertEqual(['Caribou'], [d['name'] for d in client_1.db2.collection.find()])

    @mongomock.patch(('my-db_client-url',))
    def test__rename_through_another_client(self):
        client1 = pymongo.MongoClient('mongodb://my-db_client-url/test')
        client1.test.my_collec.insert_one({'_id': 'Previous data'})

        client2 = pymongo.MongoClient('mongodb://my-db_client-url/test')
        client2.test.drop_collection('my_collec')
        client2.test.other_collec.insert_one({'_id': 'New data'})
        client2.test.other_collec.rename('my_collec')

        self.assertEqual(['New data'], [d['_id'] for d in client1.test.my_collec.find()])

    @mongomock.patch(servers=(('server.example.com', 27017),))
    def test__tuple_server_host_and_port(self):
        objects = [dict(votes=1), dict(votes=2)]
        client = pymongo.MongoClient('server.example.com')
        client.db.collection.insert_many(objects)

        collection = pymongo.MongoClient('server.example.com').db.collection
        for document in collection.find():
            collection.update_one(document, {'$set': {'votes': document['votes'] + 1}})

        self.assertEqual([2, 3], sorted(d.get('votes') for d in client.db.collection.find()))


if __name__ == '__main__':
    unittest.main()<|MERGE_RESOLUTION|>--- conflicted
+++ resolved
@@ -11,12 +11,7 @@
 except ImportError:
     _HAVE_PYMONGO = False
 
-<<<<<<< HEAD
-from unittest import mock
 
-import platform
-=======
->>>>>>> d821f320
 _USING_PYPY = platform.python_implementation() == 'PyPy'
 
 
