--- conflicted
+++ resolved
@@ -4,10 +4,6 @@
 import mongomock
 from mongomock import helpers
 from packaging import version
-<<<<<<< HEAD
-from unittest import mock
-=======
->>>>>>> d821f320
 
 try:
     import pymongo
